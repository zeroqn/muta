--- conflicted
+++ resolved
@@ -10,22 +10,12 @@
 use log::{error, warn};
 use parking_lot::RwLock;
 
-<<<<<<< HEAD
 use crate::endpoint::Endpoint;
 use crate::error::{ErrorKind, NetworkError};
 use crate::event::PeerManagerEvent;
 use crate::message::{NetworkMessage, SessionMessage};
 use crate::protocols::ReceivedMessage;
-use crate::traits::{Compression, SessionBook};
-=======
-use crate::{
-    endpoint::Endpoint,
-    error::{ErrorKind, NetworkError},
-    event::PeerManagerEvent,
-    message::{NetworkMessage, RawSessionMessage, SessionMessage},
-    traits::{Compression, SharedSessionBook},
-};
->>>>>>> 2974420f
+use crate::traits::{Compression, SharedSessionBook};
 
 pub struct MessageRouter<C, S> {
     // Endpoint to reactor channel map
