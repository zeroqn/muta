mod behaviour;
mod message;
mod protocol;

use std::time::Duration;

use futures::channel::mpsc::UnboundedSender;
<<<<<<< HEAD
use log::error;
use tentacle::builder::MetaBuilder;
use tentacle::context::{ProtocolContext, ProtocolContextMutRef};
use tentacle::service::{ProtocolHandle, ProtocolMeta};
use tentacle::traits::ServiceProtocol;
use tentacle::ProtocolId;

use crate::message::RawSessionMessage;
use crate::peer_manager::PeerManagerHandle;
=======
use tentacle::builder::MetaBuilder;
use tentacle::service::{ProtocolHandle, ProtocolMeta};
use tentacle::ProtocolId;

use self::behaviour::TransmitterBehaviour;
use self::protocol::TransmitterProtocol;
pub use message::{ReceivedMessage, Recipient, TransmitterMessage};
>>>>>>> 0322cd69

pub const NAME: &str = "chain_transmitter";
pub const SUPPORT_VERSIONS: [&str; 1] = ["0.3"];
pub const DATA_SEQ_TIMEOUT: Duration = Duration::from_secs(60);
pub const MAX_CHUNK_SIZE: usize = 4 * 1000 * 1000; // 4MB

#[derive(Clone)]
pub struct Transmitter {
<<<<<<< HEAD
    msg_deliver: UnboundedSender<RawSessionMessage>,
    peer_mgr:    PeerManagerHandle,
}

impl Transmitter {
    pub fn new(
        msg_deliver: UnboundedSender<RawSessionMessage>,
        peer_mgr: PeerManagerHandle,
    ) -> Self {
        Transmitter {
            msg_deliver,
            peer_mgr,
        }
=======
    data_tx:              UnboundedSender<ReceivedMessage>,
    pub(crate) behaviour: TransmitterBehaviour,
}

impl Transmitter {
    pub fn new(data_tx: UnboundedSender<ReceivedMessage>) -> Self {
        let behaviour = TransmitterBehaviour::new();
        Transmitter { data_tx, behaviour }
>>>>>>> 0322cd69
    }

    pub fn build_meta(self, protocol_id: ProtocolId) -> ProtocolMeta {
        MetaBuilder::new()
            .id(protocol_id)
            .name(name!(NAME))
            .support_versions(support_versions!(SUPPORT_VERSIONS))
            .session_handle(move || {
                let proto = TransmitterProtocol::new(self.data_tx.clone());
                ProtocolHandle::Callback(Box::new(proto))
            })
            .build()
    }
<<<<<<< HEAD
}

impl ServiceProtocol for Transmitter {
    fn init(&mut self, _ctx: &mut ProtocolContext) {
        // Nothing to init
    }

    fn connected(&mut self, context: ProtocolContextMutRef, _version: &str) {
        if !self.peer_mgr.contains_session(context.session.id) {
            let _ = context.close_protocol(context.session.id, context.proto_id());
            return;
        }

        let peer_id = match context.session.remote_pubkey.as_ref() {
            Some(pubkey) => pubkey.peer_id(),
            None => {
                log::warn!("peer connection must be encrypted");
                let _ = context.disconnect(context.session.id);
                return;
            }
        };
        crate::protocols::OpenedProtocols::register(peer_id, context.proto_id());
    }

    fn received(&mut self, ctx: ProtocolContextMutRef, data: tentacle::bytes::Bytes) {
        let pubkey = ctx.session.remote_pubkey.as_ref();
        // Peers without encryption will not able to connect to us.
        let peer_id = pubkey.expect("impossible, no public key").peer_id();

        let raw_msg = RawSessionMessage::new(ctx.session.id, peer_id, data);
        if self.msg_deliver.unbounded_send(raw_msg).is_err() {
            error!("network: transmitter: msg receiver dropped");
        }
    }
=======
>>>>>>> 0322cd69
}<|MERGE_RESOLUTION|>--- conflicted
+++ resolved
@@ -5,25 +5,15 @@
 use std::time::Duration;
 
 use futures::channel::mpsc::UnboundedSender;
-<<<<<<< HEAD
-use log::error;
-use tentacle::builder::MetaBuilder;
-use tentacle::context::{ProtocolContext, ProtocolContextMutRef};
-use tentacle::service::{ProtocolHandle, ProtocolMeta};
-use tentacle::traits::ServiceProtocol;
-use tentacle::ProtocolId;
-
-use crate::message::RawSessionMessage;
-use crate::peer_manager::PeerManagerHandle;
-=======
 use tentacle::builder::MetaBuilder;
 use tentacle::service::{ProtocolHandle, ProtocolMeta};
 use tentacle::ProtocolId;
 
+use crate::peer_manager::PeerManagerHandle;
+
 use self::behaviour::TransmitterBehaviour;
 use self::protocol::TransmitterProtocol;
 pub use message::{ReceivedMessage, Recipient, TransmitterMessage};
->>>>>>> 0322cd69
 
 pub const NAME: &str = "chain_transmitter";
 pub const SUPPORT_VERSIONS: [&str; 1] = ["0.3"];
@@ -32,30 +22,19 @@
 
 #[derive(Clone)]
 pub struct Transmitter {
-<<<<<<< HEAD
-    msg_deliver: UnboundedSender<RawSessionMessage>,
-    peer_mgr:    PeerManagerHandle,
+    data_tx:              UnboundedSender<ReceivedMessage>,
+    pub(crate) behaviour: TransmitterBehaviour,
+    peer_mgr:             PeerManagerHandle,
 }
 
 impl Transmitter {
-    pub fn new(
-        msg_deliver: UnboundedSender<RawSessionMessage>,
-        peer_mgr: PeerManagerHandle,
-    ) -> Self {
+    pub fn new(data_tx: UnboundedSender<ReceivedMessage>, peer_mgr: PeerManagerHandle) -> Self {
+        let behaviour = TransmitterBehaviour::new();
         Transmitter {
-            msg_deliver,
+            data_tx,
+            behaviour,
             peer_mgr,
         }
-=======
-    data_tx:              UnboundedSender<ReceivedMessage>,
-    pub(crate) behaviour: TransmitterBehaviour,
-}
-
-impl Transmitter {
-    pub fn new(data_tx: UnboundedSender<ReceivedMessage>) -> Self {
-        let behaviour = TransmitterBehaviour::new();
-        Transmitter { data_tx, behaviour }
->>>>>>> 0322cd69
     }
 
     pub fn build_meta(self, protocol_id: ProtocolId) -> ProtocolMeta {
@@ -64,46 +43,9 @@
             .name(name!(NAME))
             .support_versions(support_versions!(SUPPORT_VERSIONS))
             .session_handle(move || {
-                let proto = TransmitterProtocol::new(self.data_tx.clone());
+                let proto = TransmitterProtocol::new(self.data_tx.clone(), self.peer_mgr.clone());
                 ProtocolHandle::Callback(Box::new(proto))
             })
             .build()
     }
-<<<<<<< HEAD
-}
-
-impl ServiceProtocol for Transmitter {
-    fn init(&mut self, _ctx: &mut ProtocolContext) {
-        // Nothing to init
-    }
-
-    fn connected(&mut self, context: ProtocolContextMutRef, _version: &str) {
-        if !self.peer_mgr.contains_session(context.session.id) {
-            let _ = context.close_protocol(context.session.id, context.proto_id());
-            return;
-        }
-
-        let peer_id = match context.session.remote_pubkey.as_ref() {
-            Some(pubkey) => pubkey.peer_id(),
-            None => {
-                log::warn!("peer connection must be encrypted");
-                let _ = context.disconnect(context.session.id);
-                return;
-            }
-        };
-        crate::protocols::OpenedProtocols::register(peer_id, context.proto_id());
-    }
-
-    fn received(&mut self, ctx: ProtocolContextMutRef, data: tentacle::bytes::Bytes) {
-        let pubkey = ctx.session.remote_pubkey.as_ref();
-        // Peers without encryption will not able to connect to us.
-        let peer_id = pubkey.expect("impossible, no public key").peer_id();
-
-        let raw_msg = RawSessionMessage::new(ctx.session.id, peer_id, data);
-        if self.msg_deliver.unbounded_send(raw_msg).is_err() {
-            error!("network: transmitter: msg receiver dropped");
-        }
-    }
-=======
->>>>>>> 0322cd69
 }