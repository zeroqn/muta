--- conflicted
+++ resolved
@@ -20,10 +20,7 @@
     pub index:          usize,
     pub private_key:    String,
     pub public_key:     String,
-<<<<<<< HEAD
     pub address:        String,
-=======
->>>>>>> 57efc367
     pub peer_id:        String,
     pub bls_public_key: String,
 }
@@ -73,7 +70,6 @@
             Hash::digest(BytesMut::from(seed.as_ref()).freeze()).as_bytes()
         };
         let keypair = SecioKeyPair::secp256k1_raw_key(seckey.as_ref()).expect("secp256k1 keypair");
-<<<<<<< HEAD
         let pubkey = keypair.to_public_key().inner();
         let user_addr = Address::from_pubkey_bytes(pubkey.clone().into()).expect("user addr");
 
@@ -81,12 +77,6 @@
         k.public_key = add_0x(hex::encode(pubkey));
         k.peer_id = add_0x(hex::encode(keypair.to_public_key().peer_id().as_bytes()));
         k.address = add_0x(user_addr.as_hex());
-=======
-
-        k.private_key = add_0x(hex::encode(seckey.as_ref()));
-        k.public_key = add_0x(hex::encode(keypair.to_public_key().inner()));
-        k.peer_id = keypair.to_public_key().peer_id().to_base58();
->>>>>>> 57efc367
 
         let priv_key =
             BlsPrivateKey::try_from([&[0u8; 16], seckey.as_ref()].concat().as_ref()).unwrap();
